--- conflicted
+++ resolved
@@ -75,13 +75,8 @@
   nh_ = ros::NodeHandle(namespace_);
   nh_private_ = ros::NodeHandle(namespace_ + "/barometer");
 
-<<<<<<< HEAD
-  // load params from xacro
+  // load params from rosparam server
   message_topic_ = nh_private_.param<std::string>("topic", "baro");
-=======
-  // load params from rosparam server
-  message_topic_ = nh_private_.param<std::string>("topic", "baro/data");
->>>>>>> 0cf57f28
   error_stdev_ = nh_private_.param<double>("stdev", 0.10);
   pub_rate_ = nh_private_.param<double>("rate", 50.0);
   noise_on_ = nh_private_.param<bool>("noise_on", true);
